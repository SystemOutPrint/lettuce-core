package com.lambdaworks.redis;

import static com.lambdaworks.redis.TestSettings.*;
import static org.assertj.core.api.Assertions.*;
import static org.junit.Assume.*;

import java.io.File;
import java.io.IOException;
import java.util.Locale;
import java.util.concurrent.TimeUnit;

import com.lambdaworks.redis.api.StatefulRedisConnection;
import com.lambdaworks.redis.sentinel.SentinelRule;
import org.apache.log4j.Logger;
import org.junit.*;

import io.netty.util.internal.SystemPropertyUtil;

/**
 * @author <a href="mailto:mpaluch@paluch.biz">Mark Paluch</a>
 */
public class UnixDomainSocketTest {

    public static final String MASTER_ID = "mymaster";

    private static RedisClient sentinelClient;

    @Rule
    public SentinelRule sentinelRule = new SentinelRule(sentinelClient, false, 26379, 26380);

    protected Logger log = Logger.getLogger(getClass());

    protected String key = "key";
    protected String value = "value";

    @BeforeClass
    public static void setupClient() {
        sentinelClient = getRedisSentinelClient();
    }

    @AfterClass
    public static void shutdownClient() {
        FastShutdown.shutdown(sentinelClient);
<<<<<<< HEAD
    }

    @Before
    public void openConnection() throws Exception {
        sentinelRule.monitor(MASTER_ID, hostAddr(), TestSettings.port(), 1, true);
=======
>>>>>>> 215dbee2
    }

    @Test
    public void standalone_Linux_x86_64_socket() throws Exception {

        linuxOnly();

        RedisURI redisURI = getSocketRedisUri();

        RedisClient redisClient = new RedisClient(redisURI);

        StatefulRedisConnection<String, String> connection = redisClient.connect();

        someRedisAction(connection.sync());
        connection.close();

        FastShutdown.shutdown(redisClient);
    }

    private void linuxOnly() {
        String osName = SystemPropertyUtil.get("os.name").toLowerCase(Locale.UK).trim();
        assumeTrue("Only supported on Linux, your os is " + osName, osName.startsWith("linux"));
    }

    private RedisURI getSocketRedisUri() throws IOException {
        File file = new File(TestSettings.socket()).getCanonicalFile();
        return RedisURI.create(RedisURI.URI_SCHEME_REDIS_SOCKET + "://" + file.getCanonicalPath());
    }

    private RedisURI getSentinelSocketRedisUri() throws IOException {
        File file = new File(TestSettings.sentinelSocket()).getCanonicalFile();
        return RedisURI.create(RedisURI.URI_SCHEME_REDIS_SOCKET + "://" + file.getCanonicalPath());
    }

    @Test
    public void sentinel_Linux_x86_64_socket() throws Exception {

        linuxOnly();

        RedisURI uri = new RedisURI();
        uri.getSentinels().add(getSentinelSocketRedisUri());
        uri.setSentinelMasterId("mymaster");

        RedisClient redisClient = new RedisClient(uri);

        StatefulRedisConnection<String, String> connection = redisClient.connect();

        someRedisAction(connection.sync());

        connection.close();

        RedisSentinelAsyncConnection<String, String> sentinelConnection = redisClient.connectSentinelAsync();

        assertThat(sentinelConnection.ping().get()).isEqualTo("PONG");
        sentinelConnection.close();

        FastShutdown.shutdown(redisClient);
    }

    @Test
    public void sentinel_Linux_x86_64_socket_and_inet() throws Exception {

        sentinelRule.waitForMaster(MASTER_ID);
        linuxOnly();

        RedisURI uri = new RedisURI();
        uri.getSentinels().add(getSentinelSocketRedisUri());
        uri.getSentinels().add(RedisURI.create(RedisURI.URI_SCHEME_REDIS + "://" + TestSettings.host() + ":26379"));
        uri.setSentinelMasterId(MASTER_ID);

        RedisClient redisClient = new RedisClient(uri);

        RedisSentinelAsyncConnection<String, String> sentinelConnection = redisClient
                .connectSentinelAsync(getSentinelSocketRedisUri());
        log.info("Masters: " + sentinelConnection.masters().get());

        try {
            redisClient.connect();
            fail("Missing validation exception");
        } catch (RedisConnectionException e) {
            assertThat(e).hasMessageContaining("You cannot mix unix domain socket and IP socket URI's");
        } finally {
            FastShutdown.shutdown(redisClient);
        }

    }

    private void someRedisAction(RedisConnection<String, String> connection) {
        connection.set(key, value);
        String result = connection.get(key);

        assertThat(result).isEqualTo(value);
    }

    protected static RedisClient getRedisSentinelClient() {
        return new RedisClient(RedisURI.Builder.sentinel(TestSettings.host(), MASTER_ID).build());
    }
}<|MERGE_RESOLUTION|>--- conflicted
+++ resolved
@@ -41,14 +41,6 @@
     @AfterClass
     public static void shutdownClient() {
         FastShutdown.shutdown(sentinelClient);
-<<<<<<< HEAD
-    }
-
-    @Before
-    public void openConnection() throws Exception {
-        sentinelRule.monitor(MASTER_ID, hostAddr(), TestSettings.port(), 1, true);
-=======
->>>>>>> 215dbee2
     }
 
     @Test
