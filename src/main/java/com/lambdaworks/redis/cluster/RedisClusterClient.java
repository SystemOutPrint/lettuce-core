--- conflicted
+++ resolved
@@ -13,18 +13,16 @@
 import com.google.common.base.Supplier;
 import com.google.common.collect.Lists;
 import com.lambdaworks.redis.AbstractRedisClient;
-<<<<<<< HEAD
 import com.lambdaworks.redis.RedisException;
 import com.lambdaworks.redis.RedisURI;
 import com.lambdaworks.redis.StatefulRedisConnectionImpl;
 import com.lambdaworks.redis.api.StatefulRedisConnection;
 import com.lambdaworks.redis.cluster.api.StatefulRedisClusterConnection;
-=======
+import com.lambdaworks.redis.AbstractRedisClient;
 import com.lambdaworks.redis.RedisChannelWriter;
 import com.lambdaworks.redis.RedisClusterConnection;
 import com.lambdaworks.redis.RedisException;
 import com.lambdaworks.redis.RedisURI;
->>>>>>> bb9a1866
 import com.lambdaworks.redis.cluster.models.partitions.ClusterPartitionParser;
 import com.lambdaworks.redis.cluster.models.partitions.Partitions;
 import com.lambdaworks.redis.cluster.models.partitions.RedisClusterNode;
@@ -46,7 +44,7 @@
 public class RedisClusterClient extends AbstractRedisClient {
 
     private static final InternalLogger logger = InternalLoggerFactory.getInstance(RedisClusterClient.class);
-
+    private final RedisCodec<String, String> codec = new Utf8StringCodec();
     private Partitions partitions;
 
     private List<RedisURI> initialUris = Lists.newArrayList();
@@ -106,13 +104,8 @@
      * 
      * @return A new connection.
      */
-<<<<<<< HEAD
     public RedisAdvancedClusterAsyncConnection<String, String> connectClusterAsync() {
         return connectClusterImpl(newStringStringCodec(), getSocketAddressSupplier()).async();
-=======
-    public RedisAdvancedClusterConnection<String, String> connectClusterAsync() {
-        return connectClusterAsyncImpl(codec, getSocketAddressSupplier());
->>>>>>> bb9a1866
     }
 
     /**
@@ -123,21 +116,12 @@
      * @param <V> Value type.
      * @return A new connection.
      */
-<<<<<<< HEAD
     public <K, V> RedisAdvancedClusterAsyncConnection<K, V> connectClusterAsync(RedisCodec<K, V> codec) {
         return connectClusterImpl(codec, getSocketAddressSupplier()).async();
     }
 
     protected StatefulRedisConnection<String, String> connectToNode(SocketAddress socketAddress) {
         return connectToNode(newStringStringCodec(), socketAddress);
-=======
-    public <K, V> RedisAdvancedClusterConnection<K, V> connectClusterAsync(RedisCodec<K, V> codec) {
-        return connectClusterAsyncImpl(codec, getSocketAddressSupplier());
-    }
-
-    protected RedisAdvancedClusterConnectionImpl<String, String> connectAsyncImpl(SocketAddress socketAddress) {
-        return connectAsyncImpl(codec, socketAddress);
->>>>>>> bb9a1866
     }
 
     /**
@@ -148,20 +132,12 @@
      * @param <V> Value type.
      * @return a new connection
      */
-<<<<<<< HEAD
     <K, V> StatefulRedisConnection<K, V> connectToNode(RedisCodec<K, V> codec, final SocketAddress socketAddress) {
-=======
-    <K, V> RedisAdvancedClusterConnectionImpl<K, V> connectAsyncImpl(RedisCodec<K, V> codec, final SocketAddress socketAddress) {
->>>>>>> bb9a1866
 
         logger.debug("connectAsyncImpl(" + socketAddress + ")");
         BlockingQueue<RedisCommand<K, V, ?>> queue = new LinkedBlockingQueue<RedisCommand<K, V, ?>>();
 
         CommandHandler<K, V> handler = new CommandHandler<K, V>(clientOptions, queue);
-<<<<<<< HEAD
-=======
-        RedisAdvancedClusterConnectionImpl<K, V> connection = newRedisAsyncConnectionImpl(handler, codec, timeout, unit);
->>>>>>> bb9a1866
 
         StatefulRedisConnectionImpl<K, V> connection = new StatefulRedisConnectionImpl<K, V>(handler, codec, timeout, unit);
 
@@ -177,13 +153,8 @@
         return connection;
     }
 
-<<<<<<< HEAD
     <K, V> StatefulRedisClusterConnection<K, V> connectClusterImpl(RedisCodec<K, V> codec) {
         return connectClusterImpl(codec, getSocketAddressSupplier());
-=======
-    <K, V> RedisAdvancedClusterConnectionImpl<K, V> connectClusterAsyncImpl(RedisCodec<K, V> codec) {
-        return connectClusterAsyncImpl(codec, getSocketAddressSupplier());
->>>>>>> bb9a1866
     }
 
     /**
@@ -195,11 +166,7 @@
      * @param <V> Value type.
      * @return a new connection
      */
-<<<<<<< HEAD
     <K, V> StatefulRedisClusterConnectionImpl<K, V> connectClusterImpl(RedisCodec<K, V> codec,
-=======
-    <K, V> RedisAdvancedClusterConnectionImpl<K, V> connectClusterAsyncImpl(RedisCodec<K, V> codec,
->>>>>>> bb9a1866
             final Supplier<SocketAddress> socketAddressSupplier) {
 
         if (partitions == null) {
@@ -216,16 +183,8 @@
 
         final ClusterDistributionChannelWriter<K, V> clusterWriter = new ClusterDistributionChannelWriter<K, V>(handler,
                 pooledClusterConnectionProvider);
-<<<<<<< HEAD
         StatefulRedisClusterConnectionImpl<K, V> connection = new StatefulRedisClusterConnectionImpl<>(clusterWriter, codec,
                 timeout, unit);
-=======
-        RedisAdvancedClusterConnectionImpl<K, V> connection = newRedisAsyncConnectionImpl(clusterWriter, codec, timeout, unit);
-        if (getPartitions() == null) {
-            reloadPartitions();
-        }
-        connection.setPartitions(partitions);
->>>>>>> bb9a1866
 
         connection.setPartitions(partitions);
         connectAsyncImpl(handler, connection, socketAddressSupplier);
@@ -275,12 +234,7 @@
         for (RedisURI initialUri : initialUris) {
 
             try {
-<<<<<<< HEAD
                 StatefulRedisConnection<String, String> connection = connectToNode(initialUri.getResolvedAddress());
-=======
-                RedisAdvancedClusterConnectionImpl<String, String> connection = connectAsyncImpl(initialUri
-                        .getResolvedAddress());
->>>>>>> bb9a1866
                 nodeUri = initialUri;
                 clusterNodes = connection.sync().clusterNodes();
                 connection.close();
@@ -314,26 +268,6 @@
         return loadedPartitions;
     }
 
-<<<<<<< HEAD
-=======
-    /**
-     * Construct a new {@link RedisAdvancedClusterConnectionImpl}. Can be overridden in order to construct a subclass of
-     * {@link RedisAdvancedClusterConnectionImpl}
-     *
-     * @param channelWriter the channel writer
-     * @param codec the codec to use
-     * @param timeout Timeout value
-     * @param unit Timeout unit
-     * @param <K> Key type.
-     * @param <V> Value type.
-     * @return RedisAsyncConnectionImpl&lt;K, V&gt; instance
-     */
-    protected <K, V> RedisAdvancedClusterConnectionImpl<K, V> newRedisAsyncConnectionImpl(
-            RedisChannelWriter<K, V> channelWriter, RedisCodec<K, V> codec, long timeout, TimeUnit unit) {
-        return new RedisAdvancedClusterConnectionImpl<K, V>(channelWriter, codec, timeout, unit);
-    }
-
->>>>>>> bb9a1866
     protected RedisURI getFirstUri() {
         checkState(!initialUris.isEmpty(), "initialUris must not be empty");
         return initialUris.get(0);
